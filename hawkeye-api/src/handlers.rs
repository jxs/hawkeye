use crate::config::{CALL_WATCHER_TIMEOUT, NAMESPACE};
use crate::templates;
use crate::templates::container_spec;
use hawkeye_core::models::{Status, Watcher};
use k8s_openapi::api::apps::v1::Deployment;
use k8s_openapi::api::core::v1::{ConfigMap, Pod, Service};
use kube::api::{DeleteParams, ListParams, Patch, PatchParams, PostParams};
use kube::{Api, Client};
use serde_json::json;
use std::collections::HashMap;
use std::convert::Infallible;
use std::time::Duration;
use uuid::Uuid;
use warp::http::header::{CACHE_CONTROL, CONTENT_TYPE};
use warp::http::{HeaderValue, StatusCode};
use warp::hyper::Body;
use warp::reply;
use crate::filters::ErrorResponse;

pub async fn list_watchers(client: Client) -> Result<impl warp::Reply, Infallible> {
    let lp = ListParams::default()
        .labels("app=hawkeye,watcher_id")
        .timeout(10);

    // Get all K8S deployments we know, we want to return the status of each watcher
    let deployments_client: Api<Deployment> = Api::namespaced(client.clone(), &NAMESPACE);
    let deployments = deployments_client.list(&lp).await.unwrap();
    let mut deployments_index = HashMap::new();
    for deploy in deployments.items {
        if let Some(watcher_id) = deploy.metadata.labels.as_ref().unwrap().get("watcher_id") {
            deployments_index.insert(watcher_id.clone(), deploy.get_watcher_status());
        }
    }

    let config_maps_client: Api<ConfigMap> = Api::namespaced(client.clone(), &NAMESPACE);
    let config_maps = config_maps_client.list(&lp).await.unwrap();

    let mut watchers: Vec<Watcher> = Vec::new();
    for config in config_maps.items {
        let data = config.data.unwrap();
        let mut watcher: Watcher = serde_json::from_str(data.get("watcher.json").unwrap()).unwrap();
        let calculated_status = if let Some(status) =
            deployments_index.get(watcher.id.as_ref().unwrap_or(&"undefined".to_string()))
        {
            *status
        } else {
            Status::Error
        };
        watcher.status = Some(calculated_status);
        // TODO: Comes from the service
        watcher.source.ingest_ip = None;
        watchers.push(watcher);
    }

    Ok(warp::reply::json(&watchers))
}

pub async fn create_watcher(
    mut watcher: Watcher,
    client: Client,
) -> Result<impl warp::Reply, Infallible> {
    log::debug!("v1.create_watcher: {:?}", watcher);

    // TODO: THis could use another iteration to make it happen more automatically.
    if let Some(err) = watcher.is_valid().err() {
        let fe: ErrorResponse = err.into();
        return Ok(reply::with_status(
            reply::json(&fe),
            StatusCode::UNPROCESSABLE_ENTITY,
        ))
        // TODO: we can return Ok(fe) here if we remove the reply::json below. With both enabled,
        // the compile will error since the return type of Ok(fe) and the reply::with_status below
        // are two different types.
        // return Ok(fe)
    }

    let new_id = Uuid::new_v4().to_string();
    watcher.id = Some(new_id.clone());
    let pp = PostParams::default();

    // 1. Create ConfigMap
    log::debug!("Creating ConfigMap instance");
    let config_maps: Api<ConfigMap> = Api::namespaced(client.clone(), &NAMESPACE);
    let config_file_contents = serde_json::to_string(&watcher).unwrap();
    let config = templates::build_configmap(&new_id, &config_file_contents);
    // TODO: Handle errors
    let _ = config_maps.create(&pp, &config).await.unwrap();

    // 2. Create Deployment with replicas=0
    log::debug!("Creating Deployment instance");
    let deployments: Api<Deployment> = Api::namespaced(client.clone(), &NAMESPACE);
    let deploy = templates::build_deployment(&new_id, watcher.source.ingest_port);
    // TODO: Handle errors
    let _ = deployments.create(&pp, &deploy).await.unwrap();

    // 3. Create Service/LoadBalancer
    log::debug!("Creating Service instance");
    let services: Api<Service> = Api::namespaced(client.clone(), &NAMESPACE);
    let svc = templates::build_service(&new_id, watcher.source.ingest_port);
    // TODO: Handle errors
    let _ = services.create(&pp, &svc).await.unwrap();

    watcher.status = Some(Status::Pending);
    watcher.source.ingest_ip = None;

    Ok(reply::with_status(
        reply::json(&watcher),
        StatusCode::CREATED,
    ))
}

pub async fn upgrade_watcher(id: String, client: Client) -> Result<impl warp::Reply, Infallible> {
    log::debug!("v1.upgrade_watcher: {}", id);
    let deployments: Api<Deployment> = Api::namespaced(client.clone(), &NAMESPACE);
    let deployment = match deployments.get(&templates::deployment_name(&id)).await {
        Ok(d) => d,
        Err(_) => {
            return Ok(reply::with_status(
                reply::json(&json!({})),
                StatusCode::NOT_FOUND,
            ))
        }
    };

    // We use the ConfigMap as source of truth for what are the watchers we have
    let config_maps_client: Api<ConfigMap> = Api::namespaced(client.clone(), &NAMESPACE);
    let config_map = match config_maps_client
        .get(&templates::configmap_name(&id))
        .await
    {
        Ok(c) => c,
        Err(_) => {
            return Ok(reply::with_status(
                reply::json(&json!({})),
                StatusCode::NOT_FOUND,
            ))
        }
    };

    let mut watcher: Watcher =
        serde_json::from_str(config_map.data.unwrap().get("watcher.json").unwrap()).unwrap();
    let watcher_status = deployment.get_watcher_status();
    if watcher_status != Status::Ready {
        return Ok(reply::with_status(
            reply::json(
                &json!({"message": "The Watcher must be stopped before the upgrade can be applied"}),
            ),
            StatusCode::BAD_REQUEST,
        ));
    }
    watcher.status = Some(watcher_status);

    let patch_params = PatchParams::default();
    let spec_updated = json!({
        "spec": {
            "template": {
                "spec": {
                    "containers": [
                        container_spec(&id, watcher.source.ingest_port)
                    ]
                }
            }
        }
    });

    match deployments
        .patch(
            deployment.metadata.name.as_ref().unwrap(),
            &patch_params,
<<<<<<< HEAD
            &Patch::Apply(spec_updated)
=======
            &Patch::Apply(spec_updated),
>>>>>>> 5cf38622
        )
        .await
    {
        Ok(_) => Ok(reply::with_status(reply::json(&watcher), StatusCode::OK)),
        Err(e) => {
            let msg: String = format!("Error while calling Kubernetes API: {:?}", e);
            log::error!("{}", msg);
            let error_body = json!({ "message": msg });
            return Ok(reply::with_status(
                reply::json(&error_body),
                StatusCode::INTERNAL_SERVER_ERROR,
            ));
        }
    }
}

pub async fn get_watcher(id: String, client: Client) -> Result<impl warp::Reply, Infallible> {
    let deployments_client: Api<Deployment> = Api::namespaced(client.clone(), &NAMESPACE);
    // TODO: searching for a deployment could be a filter in this route
    let deployment = match deployments_client
        .get(&templates::deployment_name(&id))
        .await
    {
        Ok(d) => d,
        Err(_) => {
            return Ok(reply::with_status(
                reply::json(&json!({})),
                StatusCode::NOT_FOUND,
            ))
        }
    };

    // We use the ConfigMap as source of truth for what are the watchers we have
    let config_maps_client: Api<ConfigMap> = Api::namespaced(client.clone(), &NAMESPACE);
    let config_map = match config_maps_client
        .get(&templates::configmap_name(&id))
        .await
    {
        Ok(c) => c,
        Err(_) => {
            return Ok(reply::with_status(
                reply::json(&json!({})),
                StatusCode::NOT_FOUND,
            ))
        }
    };

    let mut w: Watcher =
        serde_json::from_str(config_map.data.unwrap().get("watcher.json").unwrap()).unwrap();
    w.status = Some(deployment.get_watcher_status());

    w.status_description = if let Some(Status::Pending) = w.status.as_ref() {
        // Load more information why it's in pending status
        // We get the reason the container is waiting, if available
        let pods_client: Api<Pod> = Api::namespaced(client.clone(), &NAMESPACE);
        let lp = ListParams::default().labels(&format!("app=hawkeye,watcher_id={}", id));
        let pods = pods_client.list(&lp).await.unwrap();
        let status_description = pods
            .items
            .first()
            .map(|p| p.status.as_ref())
            .flatten()
            .map(|ps| ps.container_statuses.as_ref())
            .flatten()
            .map(|css| css.first())
            .flatten()
            .map(|cs| cs.state.as_ref())
            .flatten()
            .map(|cs| cs.waiting.as_ref())
            .flatten()
            .map(|csw| csw.message.clone())
            .flatten();
        log::debug!(
            "Additional information for the Pending status: {:?}",
            status_description.as_ref()
        );
        status_description
    } else {
        None
    };

    // Comes from the service
    w.source.ingest_ip = if w.status != Some(Status::Error) {
        log::debug!("Getting ingest_ip from Service's LoadBalancer");
        let services: Api<Service> = Api::namespaced(client.clone(), &NAMESPACE);
        let service = services
            .get_status(&templates::service_name(&id))
            .await
            .unwrap();
        service
            .status
            .as_ref()
            .map(|s| s.load_balancer.as_ref())
            .flatten()
            .map(|lbs| lbs.ingress.as_ref())
            .flatten()
            .map(|lbs| lbs.first())
            .flatten()
            .map(|lb| lb.clone().hostname.or(lb.clone().ip))
            .flatten()
    } else {
        None
    };

    Ok(reply::with_status(reply::json(&w), StatusCode::OK))
}

pub async fn get_video_frame(id: String, client: Client) -> Result<impl warp::Reply, Infallible> {
    let mut resp = warp::reply::Response::new(Body::empty());

    // We use the ConfigMap as source of truth for what are the watchers we have
    let config_maps_client: Api<ConfigMap> = Api::namespaced(client.clone(), &NAMESPACE);
    let config_map = match config_maps_client
        .get(&templates::configmap_name(&id))
        .await
    {
        Ok(c) => c,
        Err(_) => {
            log::debug!("ConfigMap object not found for this watcher: {}", id);
            *resp.status_mut() = StatusCode::NOT_FOUND;
            return Ok(resp);
        }
    };
    let watcher: Watcher =
        serde_json::from_str(config_map.data.unwrap().get("watcher.json").unwrap()).unwrap();

    let deployments_client: Api<Deployment> = Api::namespaced(client.clone(), &NAMESPACE);
    let deployment = match deployments_client
        .get(&templates::deployment_name(&id))
        .await
    {
        Ok(d) => d,
        Err(_) => {
            *resp.status_mut() = StatusCode::NOT_FOUND;
            return Ok(resp);
        }
    };
    if Status::Running != deployment.get_watcher_status() {
        log::debug!("Watcher is not running...");
        *resp.status_mut() = StatusCode::NOT_ACCEPTABLE;
        return Ok(resp);
    }
    let pods_client: Api<Pod> = Api::namespaced(client.clone(), &NAMESPACE);
    let lp = ListParams::default().labels(&format!("app=hawkeye,watcher_id={}", id));
    let pods = pods_client.list(&lp).await.unwrap();
    if let Some(pod_ip) = pods
        .items
        .first()
        .map(|p| p.status.as_ref())
        .flatten()
        .map(|ps| ps.pod_ip.clone())
        .flatten()
    {
        let http_client = reqwest::Client::builder()
            .timeout(Duration::from_secs(*CALL_WATCHER_TIMEOUT))
            .build()
            .unwrap();
        // Try for new and old ports in pod
        for port in vec![watcher.source.ingest_port, 3030] {
            let url = format!("http://{}:{}/latest_frame", pod_ip, port);

            log::info!("Calling Pod using url: {}", url);
            let response = match http_client.get(url.as_str()).send().await {
                Ok(r) => r,
                Err(error) => {
                    log::error!("Could not call {} endpoint: {:?}", url, error);
                    *resp.status_mut() = StatusCode::EXPECTATION_FAILED;
                    return Ok(resp);
                }
            };

            match response.error_for_status() {
                Ok(image_response) => {
                    let headers = resp.headers_mut();
                    headers.insert(CONTENT_TYPE, HeaderValue::from_static("image/png"));
                    headers.insert(CACHE_CONTROL, HeaderValue::from_static("no-store"));

                    let image_bytes = image_response.bytes().await.unwrap();
                    *resp.body_mut() = Body::from(image_bytes.to_vec());

                    return Ok(resp);
                }
                Err(_) => {
                    continue;
                }
            }
        }
        log::error!("Error calling Pod using old and new urls");
        *resp.status_mut() = StatusCode::EXPECTATION_FAILED;
    } else {
        log::debug!("Not able to get Pod IP");
        *resp.status_mut() = StatusCode::EXPECTATION_FAILED;
    }
    Ok(resp)
}

/// Start a Watcher worker by making sure there's a positive replica count for the Kubernetes
/// deployment.
pub async fn start_watcher(id: String, client: Client) -> Result<impl warp::Reply, Infallible> {
    let deployments_client: Api<Deployment> = Api::namespaced(client.clone(), &NAMESPACE);

    // Get the Kubernetes deployment for the Watcher.
    // TODO: probably better to just get the scale
    let deployment = match deployments_client
        .get(&templates::deployment_name(&id))
        .await
    {
        Ok(d) => d,
        Err(_) => {
            return Ok(reply::with_status(
                reply::json(&json!({})),
                StatusCode::NOT_FOUND,
            ))
        }
    };

    // Actions and guards based on the current Watcher status.
    match deployment.get_watcher_status() {
        Status::Running => Ok(reply::with_status(
            // No op, already running!
            reply::json(&json!({
                "message": "Watcher is already running"
            })),
            StatusCode::OK,
        )),
        Status::Pending => Ok(reply::with_status(
            // No op, committing other changes.
            reply::json(&json!({
                "message": "Watcher is currently updating"
            })),
            StatusCode::CONFLICT,
        )),
        Status::Ready => {
            // Start Watcher by setting Kubernetes deployment replicas=1
            let mut patch_params = PatchParams::default();
            patch_params.field_manager = Option::from("hawkeye_api".to_string());

            // Set Kubernetes deployment replica=1 via patch.
            let deployment_scale_json = json!({
                "apiVersion": "autoscaling/v1",
                "spec": { "replicas": 1 },
            });
            deployments_client
                .patch_scale(
<<<<<<< HEAD
              deployment.metadata.name.as_ref().unwrap(),
                &patch_params,
              &Patch::Merge(&deployment_scale_json)
=======
                    deployment.metadata.name.as_ref().unwrap(),
                    &patch_params,
                    &Patch::Merge(&deployment_scale_json),
>>>>>>> 5cf38622
                )
                .await
                .unwrap();

            // Update the status of the Watcher to indicate it should be running.
            let status_label_json = json!({
                "apiVersion": "apps/v1",
                "metadata": {
                    "labels": {
                        "target_status": Status::Running,
                    }
                }
            });
            deployments_client
                .patch(
                    deployment.metadata.name.as_ref().unwrap(),
                    &patch_params,
                    &Patch::Merge(status_label_json),
                )
                .await
                .unwrap();

            Ok(reply::with_status(
                reply::json(&json!({
                    "message": "Watcher is starting"
                })),
                StatusCode::OK,
            ))
        }
        Status::Error => Ok(reply::with_status(
            reply::json(&json!({
                "message": "Watcher in error state cannot be set to running"
            })),
            StatusCode::NOT_ACCEPTABLE,
        )),
    }
}

<<<<<<< HEAD

=======
>>>>>>> 5cf38622
/// Stop a Watcher worker by making sure there's a replica count of 0 for the Kubernetes
/// deployment.
pub async fn stop_watcher(id: String, client: Client) -> Result<impl warp::Reply, Infallible> {
    let deployments_client: Api<Deployment> = Api::namespaced(client.clone(), &NAMESPACE);
    // TODO: probably better to just get the scale
    let deployment = match deployments_client
        .get(&templates::deployment_name(&id))
        .await
    {
        Ok(d) => d,
        Err(_) => {
            return Ok(reply::with_status(
                reply::json(&json!({})),
                StatusCode::NOT_FOUND,
            ))
        }
    };
    // TODO: Set target_status to Ready
    match deployment.get_watcher_status() {
        Status::Ready => Ok(reply::with_status(
            reply::json(&json!({
                "message": "Watcher is already stopped"
            })),
            StatusCode::OK,
        )),
        Status::Pending => Ok(reply::with_status(
            reply::json(&json!({
                "message": "Watcher is already updating"
            })),
            StatusCode::CONFLICT,
        )),
        Status::Running => {
            // Stop watcher / replicas to 0
            let mut patch_params = PatchParams::default();
            patch_params.field_manager = Option::from("hawkeye_api".to_string());

            let deployment_scale_json = json!({
                "apiVersion": "autoscaling/v1",
                "spec": { "replicas": 0 },
            });
            deployments_client
                .patch_scale(
<<<<<<< HEAD
              deployment.metadata.name.as_ref().unwrap(),
                &patch_params,
              &Patch::Merge(&deployment_scale_json)
=======
                    deployment.metadata.name.as_ref().unwrap(),
                    &patch_params,
                    &Patch::Merge(&deployment_scale_json),
>>>>>>> 5cf38622
                )
                .await
                .unwrap();

            // Update the status of the Watcher to indicate it should be running.
            let status_label_json = json!({
                "apiVersion": "apps/v1",
                "metadata": {
                    "labels": {
                        "target_status": Status::Ready,
                    }
                }
            });
            deployments_client
                .patch(
                    deployment.metadata.name.as_ref().unwrap(),
                    &patch_params,
                    &Patch::Merge(status_label_json),
                )
                .await
                .unwrap();

            Ok(reply::with_status(
                reply::json(&json!({
                    "message": "Watcher is stopping"
                })),
                StatusCode::OK,
            ))
        }
        Status::Error => Ok(reply::with_status(
            reply::json(&json!({
                "message": "Watcher in error state cannot be set to stopped"
            })),
            StatusCode::NOT_ACCEPTABLE,
        )),
    }
}

pub async fn delete_watcher(id: String, client: Client) -> Result<impl warp::Reply, Infallible> {
    let dp = DeleteParams::default();

    let deployments_client: Api<Deployment> = Api::namespaced(client.clone(), &NAMESPACE);
    let _ = deployments_client
        .delete(&templates::deployment_name(&id), &dp)
        .await;

    let config_maps: Api<ConfigMap> = Api::namespaced(client.clone(), &NAMESPACE);
    let _ = config_maps
        .delete(&templates::configmap_name(&id), &dp)
        .await;

    let services: Api<Service> = Api::namespaced(client, &NAMESPACE);
    match services.delete(&templates::service_name(&id), &dp).await {
        Ok(_) => Ok(reply::with_status(
            reply::json(&json!({
                "message": "Watcher has been deleted"
            })),
            StatusCode::OK,
        )),
        Err(_) => Ok(reply::with_status(
            reply::json(&json!({
                "message": "Watcher does not exist"
            })),
            StatusCode::NOT_FOUND,
        )),
    }
}

pub async fn healthcheck(client: Client) -> Result<impl warp::Reply, Infallible> {
    match client.apiserver_version().await {
        Ok(_info) => Ok(reply::with_status(
            reply::json(&json!({
                "message": "All good! 🎉",
            })),
            StatusCode::OK,
        )),
        Err(err) => {
            log::error!("Cannot communicate with K8s API: {:?}", err);
            Ok(reply::with_status(
                reply::json(&json!({
                    "message": "Not able to communicate with the Kubernetes API Server.",
                })),
                StatusCode::SERVICE_UNAVAILABLE,
            ))
        }
    }
}

trait WatcherStatus {
    fn get_watcher_status(&self) -> Status;
}

impl WatcherStatus for Deployment {
    fn get_watcher_status(&self) -> Status {
        let target_status = self
            .metadata
            .labels
            .as_ref()
            .map(|labels| {
                labels
                    .get("target_status")
                    .map(|status| serde_json::from_str(&format!("\"{}\"", status)).ok())
            })
            .flatten()
            .flatten()
            .unwrap_or({
                let name = self.metadata.name.as_ref().expect("Name must be present");
                log::error!(
                    "Deployment {} is missing required 'target_status' label",
                    name
                );
                Status::Error
            });

        if let Some(status) = self.status.as_ref() {
            let deploy_status = if status.available_replicas.unwrap_or(0) > 0 {
                Status::Running
            } else {
                Status::Ready
            };
            match (deploy_status, target_status) {
                (Status::Running, Status::Running) => Status::Running,
                (Status::Ready, Status::Ready) => Status::Ready,
                (Status::Ready, Status::Running) => Status::Pending,
                (Status::Running, Status::Ready) => Status::Pending,
                (_, _) => Status::Error,
            }
        } else {
            Status::Error
        }
    }
}<|MERGE_RESOLUTION|>--- conflicted
+++ resolved
@@ -167,11 +167,7 @@
         .patch(
             deployment.metadata.name.as_ref().unwrap(),
             &patch_params,
-<<<<<<< HEAD
-            &Patch::Apply(spec_updated)
-=======
             &Patch::Apply(spec_updated),
->>>>>>> 5cf38622
         )
         .await
     {
@@ -310,7 +306,7 @@
         }
     };
     if Status::Running != deployment.get_watcher_status() {
-        log::debug!("Watcher is not running...");
+        log::debug!("Watcher is not running..");
         *resp.status_mut() = StatusCode::NOT_ACCEPTABLE;
         return Ok(resp);
     }
@@ -416,15 +412,9 @@
             });
             deployments_client
                 .patch_scale(
-<<<<<<< HEAD
               deployment.metadata.name.as_ref().unwrap(),
                 &patch_params,
               &Patch::Merge(&deployment_scale_json)
-=======
-                    deployment.metadata.name.as_ref().unwrap(),
-                    &patch_params,
-                    &Patch::Merge(&deployment_scale_json),
->>>>>>> 5cf38622
                 )
                 .await
                 .unwrap();
@@ -463,10 +453,7 @@
     }
 }
 
-<<<<<<< HEAD
-
-=======
->>>>>>> 5cf38622
+
 /// Stop a Watcher worker by making sure there's a replica count of 0 for the Kubernetes
 /// deployment.
 pub async fn stop_watcher(id: String, client: Client) -> Result<impl warp::Reply, Infallible> {
@@ -509,15 +496,9 @@
             });
             deployments_client
                 .patch_scale(
-<<<<<<< HEAD
-              deployment.metadata.name.as_ref().unwrap(),
-                &patch_params,
-              &Patch::Merge(&deployment_scale_json)
-=======
                     deployment.metadata.name.as_ref().unwrap(),
                     &patch_params,
                     &Patch::Merge(&deployment_scale_json),
->>>>>>> 5cf38622
                 )
                 .await
                 .unwrap();
