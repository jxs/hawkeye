[package]
name = "hawkeye-api"
<<<<<<< HEAD
version = "0.1.1"
=======
version = "0.1.0"
>>>>>>> 5cf38622
authors = ["Rafael Caricio <rafael@caricio.com>", "Lyle Scott <lyle@ls3.io>"]
edition = "2018"
license = "MIT"
repository = "https://github.com/cbsinteractive/hawkeye"

[dependencies]
eyre = "0.6.5"
log = "0.4"
pretty_env_logger = "0.4"
serde = { version = "1.0", features = ["derive"] }
serde_json = "1.0"
kube = { version = "0.64.0", features = ["native-tls", "runtime"] }
k8s-openapi = { version = "0.13.1", default-features = false, features = ["v1_22"] }
tokio = { version = "1.14", features = ["full"] }
warp = "0.3"
reqwest = { version = "0.10", features = ["json"] }
<<<<<<< HEAD
#reqwest = { version = "0.11", features = ["json"] }
=======
>>>>>>> 5cf38622
lazy_static = "1.4.0"
hawkeye-core = { path = "../hawkeye-core" }
anyhow = "1.0.51"
uuid = { version = "0.8.2", features = ["v4"] }
<<<<<<< HEAD
rand = "0.7.3"
#rand = "0.8"
=======
rand = "0.7.3"
>>>>>>> 5cf38622
<|MERGE_RESOLUTION|>--- conflicted
+++ resolved
@@ -1,10 +1,6 @@
 [package]
 name = "hawkeye-api"
-<<<<<<< HEAD
 version = "0.1.1"
-=======
-version = "0.1.0"
->>>>>>> 5cf38622
 authors = ["Rafael Caricio <rafael@caricio.com>", "Lyle Scott <lyle@ls3.io>"]
 edition = "2018"
 license = "MIT"
@@ -21,17 +17,8 @@
 tokio = { version = "1.14", features = ["full"] }
 warp = "0.3"
 reqwest = { version = "0.10", features = ["json"] }
-<<<<<<< HEAD
-#reqwest = { version = "0.11", features = ["json"] }
-=======
->>>>>>> 5cf38622
 lazy_static = "1.4.0"
 hawkeye-core = { path = "../hawkeye-core" }
 anyhow = "1.0.51"
 uuid = { version = "0.8.2", features = ["v4"] }
-<<<<<<< HEAD
-rand = "0.7.3"
-#rand = "0.8"
-=======
-rand = "0.7.3"
->>>>>>> 5cf38622
+rand = "0.7.3"